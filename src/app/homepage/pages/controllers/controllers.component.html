<div class="content">
   <h3>Controllers</h3>
   <p>The controllers layer is responsible for handling incoming <strong>requests</strong>, and return a <strong>response</strong> to the client.</p>
   <figure><img src="/assets/Controllers_1.png" /></figure>
   <p>
     To create a basic controller you have to attach the <strong>metadata</strong> to the class.
     Thanks to the metadata Nest knows how to map your controller into the appropriate routes. To attach the metadata we're using the <strong>decorators</strong> (in this case <code>@Controller('cats')</code>).
   </p>
   <span class="filename">
    {{ 'cats.controller' | extension: catsControllerT.isJsActive }}
     <app-tabs #catsControllerT></app-tabs>
    </span>
   <pre><code class="language-typescript">{{ catsController }}</code></pre>
   <h4>Metadata</h4>
   <p>
     We're using <code>@Controller('cats')</code> here. This decorator is <strong>obligatory</strong>.
     The <code>cats</code> is a prefix for each route registered in the class. The prefix is <strong>optional</strong>, that means you could leave the parentheses empty (<code>@Controller()</code>), but it reduces redundant boilerplate code,
     thus you don't have to repeat yourself every time when you'd decide to create a new endpoint (route).
  </p>
  <p>
    There's a single public method, the <code>findAll()</code>, which returns an empty array.
    The <code>@Get()</code> decorator tells Nest that it's necessary to create an endpoint for this route path
    and map every appropriate request to this handler. Since we declared the prefix for every route (<code>cats</code>),
    Nest will map every <code>/cats</code> <strong>GET</strong> request here.
  </p>
  <p>
    When a client would call this endpoint, Nest will return with 200 status code, and the parsed <strong>JSON</strong>, so in this case - just an empty array.
    How is that possible?
  </p>
  <p>
    There're <strong>two possible approaches</strong> of manipulating the response:
  </p>
  <table>
    <tr>
      <td>Standard (recommended)</td>
      <td>
        We're treating the handlers in the same way as plain functions. When we return the JavaScript object or array, it'd be <strong>automatically</strong>
        transformed to JSON. When we return the string, Nest will send just a string. 
        <br />
        <br />
        Furthermore, the response <strong>status code</strong> is always 200 by default, except POST requests, when it's <strong>201</strong>.
        We can easily change this behaviour by adding the <code>@HttpCode(...)</code> decorator at a handler-level.
      </td>
    </tr>
    <tr>
      <td>Express</td>
      <td>
        We can use the express <a href="http://expressjs.com/en/api.html#res" target="blank">response object</a>,
        which we can inject using <code>@Res()</code> decorator in the function signature, for example <code>findAll(@Res() response)</code>.
      </td>
    </tr>
  </table>
  <blockquote>
<<<<<<< HEAD
    <strong>Notice!</strong> It's forbidden to use both two approaches at the same time. Nest detects whether the handler is using <code>@Res()</code> or <code>@Next()</code>, and if that's the case - the standard way is disabled for this single route.
=======
    <strong>Notice!</strong> It's forbidden to use both two approaches at the same time. Nest detects whether the handler is using <code>@Res()</code> or <code>@Next()</code>, and if it's a truth - the standard way is disabled for this single route.
>>>>>>> 61d946a7
  </blockquote>
  <h4>Request object</h4>
  <p>
    A lot of endpoints need an access to the client <strong>request</strong> details.
    In fact, Nest is using express <a href="http://expressjs.com/en/api.html#req" target="blank">request object</a>.
    We can force Nest to inject the request object into handler using <code>@Req()</code> decorator.
  </p>
  <blockquote class="info">
    <strong>Hint</strong> There's a <code>@types/express</code> package and we strongly recommend to use it (<code>Request</code> has its own typings).
  </blockquote>
  <span class="filename">
    {{ 'cats.controller' | extension: requestObjectT.isJsActive }}
    <app-tabs #requestObjectT></app-tabs>
  </span>
  <pre [class.hide]="requestObjectT.isJsActive"><code class="language-typescript">{{ requestObject }}</code></pre>
  <pre [class.hide]="!requestObjectT.isJsActive"><code class="language-typescript">{{ requestObjectJs }}</code></pre>
  <p>
    The request object represents the HTTP request and has properties for the request query string, parameters, HTTP headers, and e.g. body (read more <a href="http://expressjs.com/en/api.html#req" target="blank">here</a>), but in most cases, it's not necessary to grab them manually.
    We can use <strong>dedicated decorators</strong> instead, such as <code>@Body()</code> or <code>@Query()</code>, which are available out of the box.
    Below is a comparison of the decorators with the plain express objects.
  </p>
  <table>
    <tbody>
    <tr>
    <td><code>@Request()</code></td>
    <td><code>req</code></td>
    </tr>
    <tr>
    <td><code>@Response()</code></td>
    <td><code>res</code></td>
    </tr>
    <tr>
    <td><code>@Next()</code></td>
    <td><code>next</code></td>
    </tr>
    <tr>
    <td><code>@Session()</code></td>
    <td><code>req.session</code></td>
    </tr>
    <tr>
    <td><code>@Param(param?: string)</code></td>
    <td><code>req.params</code> / <code>req.params[param]</code></td>
    </tr>
    <tr>
    <td><code>@Body(param?: string)</code></td>
    <td><code>req.body</code> / <code>req.body[param]</code></td>
    </tr>
    <tr>
    <td><code>@Query(param?: string)</code></td>
    <td><code>req.query</code> / <code>req.query[param]</code></td>
    </tr>
    <tr>
    <td><code>@Headers(param?: string)</code></td>
    <td><code>req.headers</code> / <code>req.headers[param]</code></td>
    </tr>
    </tbody>
  </table>
  <h4>More endpoints</h4>
  <p>
    We have already created an endpoint to fetch the data (<strong>GET</strong> route). It'd be great to provide a way of creating the new records too.
    Let's create the <strong>POST</strong> handler:
  </p>
  <span class="filename">
    {{ 'cats.controller' | extension: postEndpointT.isJsActive }}
    <app-tabs #postEndpointT></app-tabs>
  </span>
  <pre><code class="language-typescript">{{ postEndpoint }}</code></pre>
  <p>
    It's really easy. Nest provides the rest of those endpoints decorators in the same fashion -
    <code>@Put()</code>, <code>@Delete()</code>, <code>@Patch()</code>, <code>@Options()</code>, <code>@Head()</code>, and <code>@All()</code>.
  </p>
  <h4>Status code manipulation</h4>
  <p>
      As mentioned, the response <strong>status code</strong> is always 200 by default, except POST requests, when it's <strong>201</strong>.
      We can easily change this behaviour by adding the <code>@HttpCode(...)</code> decorator at a handler-level.
  </p>
  <span class="filename">
    {{ 'cats.controller' | extension: statusCodeT.isJsActive }}
    <app-tabs #statusCodeT></app-tabs>
  </span>
  <pre><code class="language-typescript">{{ statusCode }}</code></pre>
  <h4>Route parameters</h4>
  <p>
     Routes with static paths can't help when you need to accept <strong>dynamic data</strong> as part of the URL.
     To define routes with parameters, simply specify the route parameters in the path of the route as shown below.
  </p>
  <pre><code class="language-typescript">{{ routeParameters }}</code></pre>
  <h4>Async / await</h4>
  <p>
    We love modern JavaScript, and we know that the data extraction is mostly <strong>asynchronous</strong>.
    That's why Nest supports <code>async</code> functions and works pretty well with them.
  </p>
  <blockquote class="info">
    <strong>Hint</strong> Learn more about <code>async / await</code> <a href="https://kamilmysliwiec.com/typescript-2-1-introduction-async-await" target="blank">here</a>!
  </blockquote>
  <p>
    Every async function has to return the <code>Promise</code>. It means that you can return deferred value and
    Nest will resolve it by itself. Let's have a look at the below example:
  </p>
  <span class="filename">
    {{ 'cats.controller' | extension: asyncExampleT.isJsActive }}
    <app-tabs #asyncExampleT></app-tabs>
  </span>
  <pre [class.hide]="asyncExampleT.isJsActive"><code class="language-typescript">{{ asyncExample }}</code></pre>
  <pre [class.hide]="!asyncExampleT.isJsActive"><code class="language-typescript">{{ asyncExampleJs }}</code></pre>
  <p>
    It's fully valid.
  </p>
  <p>
    Furthermore, Nest route handlers are even more powerful. They can return the RxJS
    <a href="http://reactivex.io/rxjs/class/es6/Observable.js~Observable.html" target="blank">observable streams</a>.
    It makes the migration between a simple web application and the Nest microservice much easier.
  </p>
  <span class="filename">
    {{ 'cats.controller' | extension: observableExampleT.isJsActive }}
    <app-tabs #observableExampleT></app-tabs>
  </span>
  <pre [class.hide]="observableExampleT.isJsActive"><code class="language-typescript">{{ observableExample }}</code></pre>
  <pre [class.hide]="!observableExampleT.isJsActive"><code class="language-typescript">{{ observableExampleJs }}</code></pre>  
  <p>
    There's no recommended way. You can use whatever you want to.
  </p>
  <h4>POST handler</h4>
  <p>
    Our previous example of POST route handler doesn't accept any client params. Let's fix it but adding the <code>@Body()</code> argument here.
  </p>
  <p>
    Firstly, we need to establish the <strong>DTO</strong> (Data Transfer Object) schema. 
    A DTO is an object that defines how the data will be sent over the network.
    We could do it using <strong>TypeScript</strong>
    interfaces, or by simple classes. What may be surprising, we recommend using <strong>classes</strong> here. Why?
    The classes are the part of the JavaScript ES6 standard, so they're just plain functions. On the other hand, TypeScript interfaces are removed
    during the transpilation, Nest can't refer to them. It's important because features such as <strong>Pipes</strong> enables additional possibilities when they've access to the metatype
    of the variable.
  </p>
  <p>
    Let's create the <code>CreateCatDto</code>:
  </p>
  <span class="filename">
    {{ 'dto/create-cat.dto' | extension: createCatSchemaT.isJsActive }}
    <app-tabs #createCatSchemaT></app-tabs>
  </span>
  <pre><code class="language-typescript">{{ createCatSchema }}</code></pre>
  <p>
    It has only three basic properties. All of them are marked as a <code>readonly</code>, because we should
    always try to make our functions as <a href="https://medium.com/javascript-scene/master-the-javascript-interview-what-is-a-pure-function-d1c076bec976" target="blank">pure</a> as possible.
  </p>
  <p>
    Now we can use the schema inside the <code>CatsController</code>:
  </p>
  <span class="filename">
    {{ 'cats.controller' | extension: exampleWithBodyT.isJsActive }}
    <app-tabs #exampleWithBodyT></app-tabs>
  </span>
  <pre [class.hide]="exampleWithBodyT.isJsActive"><code class="language-typescript">{{ exampleWithBody }}</code></pre>
  <pre [class.hide]="!exampleWithBodyT.isJsActive"><code class="language-typescript">{{ exampleWithBodyJs }}</code></pre>
  <h4>Handling errors</h4>
  <p>
      There's a separate chapter about working with the exceptions <a routerLink="/exception-filters">here</a>.
  </p>
  <h4>Last step</h4>
  <p>
    The controller is prepared, and ready to use, but Nest doesn't know that <code>CatsController</code> exists yet,
    so it won't create an instance of this class. We need to tell Nest about it.
  </p>
  <p>
    The controller always belongs to the module, that's why we hold <code>controllers</code> array within <code>@Module()</code> decorator.
    Since we don't have any other modules except the root <code>ApplicationModule</code>, let's use it for now:
  </p>
  <span class="filename">
    {{ 'app.module' | extension: appModuleT.isJsActive }}
    <app-tabs #appModuleT></app-tabs>
  </span>
  <pre><code class="language-typescript">{{ appModule }}</code></pre>
  <p>
    Tada! We attached the metadata to the module class, so now Nest can easily reflect which controllers have to be mounted.
  </p>
  <h4>Express approach</h4>
  <p>
    So far we've discussed the Nest standard way of manipulating responsed.
    The second way of manipulating the response is to use express <a href="http://expressjs.com/en/api.html#res" target="blank">response object</a>.
    It was the only available option until <strong>Nest 4</strong>. To inject the response object, we need to use <code>@Res()</code> decorator.
<<<<<<< HEAD
    To show the differences, let's rewrite the <code>CatsController</code>:
=======
    To show the differences, I'm going to rewrite the <code>CatsController</code>:
>>>>>>> 61d946a7
  </p>
  <span class="filename">
    <app-tabs #expressWayT></app-tabs>
  </span>
  <pre [class.hide]="expressWayT.isJsActive"><code class="language-typescript">{{ expressWay }}</code></pre>
  <pre [class.hide]="!expressWayT.isJsActive"><code class="language-typescript">{{ expressWayJs }}</code></pre>
  <p>
<<<<<<< HEAD
    This manner is much less clear from my point of view. I definitely prefer the first approach, but to make the Nest <strong>backward compatible</strong>
    with the previous versions, this method is still available. Also, the <strong>response object</strong> gives more flexibility - you have full control of the express response object.
=======
    This manner is much less clear from my point of view. I definitely prefer the first approach, but to make the Nest <strong>backwards compatible</strong>
    with the previous versions, this method is still available. Also, the <strong>response object</strong> gives more flexibility - you've full control of the response.
>>>>>>> 61d946a7
  </p>
</div><|MERGE_RESOLUTION|>--- conflicted
+++ resolved
@@ -51,11 +51,7 @@
     </tr>
   </table>
   <blockquote>
-<<<<<<< HEAD
     <strong>Notice!</strong> It's forbidden to use both two approaches at the same time. Nest detects whether the handler is using <code>@Res()</code> or <code>@Next()</code>, and if that's the case - the standard way is disabled for this single route.
-=======
-    <strong>Notice!</strong> It's forbidden to use both two approaches at the same time. Nest detects whether the handler is using <code>@Res()</code> or <code>@Next()</code>, and if it's a truth - the standard way is disabled for this single route.
->>>>>>> 61d946a7
   </blockquote>
   <h4>Request object</h4>
   <p>
@@ -238,11 +234,7 @@
     So far we've discussed the Nest standard way of manipulating responsed.
     The second way of manipulating the response is to use express <a href="http://expressjs.com/en/api.html#res" target="blank">response object</a>.
     It was the only available option until <strong>Nest 4</strong>. To inject the response object, we need to use <code>@Res()</code> decorator.
-<<<<<<< HEAD
     To show the differences, let's rewrite the <code>CatsController</code>:
-=======
-    To show the differences, I'm going to rewrite the <code>CatsController</code>:
->>>>>>> 61d946a7
   </p>
   <span class="filename">
     <app-tabs #expressWayT></app-tabs>
@@ -250,12 +242,7 @@
   <pre [class.hide]="expressWayT.isJsActive"><code class="language-typescript">{{ expressWay }}</code></pre>
   <pre [class.hide]="!expressWayT.isJsActive"><code class="language-typescript">{{ expressWayJs }}</code></pre>
   <p>
-<<<<<<< HEAD
     This manner is much less clear from my point of view. I definitely prefer the first approach, but to make the Nest <strong>backward compatible</strong>
     with the previous versions, this method is still available. Also, the <strong>response object</strong> gives more flexibility - you have full control of the express response object.
-=======
-    This manner is much less clear from my point of view. I definitely prefer the first approach, but to make the Nest <strong>backwards compatible</strong>
-    with the previous versions, this method is still available. Also, the <strong>response object</strong> gives more flexibility - you've full control of the response.
->>>>>>> 61d946a7
   </p>
 </div>