import { ChangeDetectionStrategy, Component } from '@angular/core';
import { BasePageComponent } from '../../page/page.component';

@Component({
  selector: 'app-who-uses',
  templateUrl: './who-uses.component.html',
  changeDetection: ChangeDetectionStrategy.OnPush,
  styleUrls: ['./who-uses.component.scss'],
})
export class WhoUsesComponent extends BasePageComponent {
  readonly companies = [
    {
      logo: 'https://nestjs.com/valor-software.5dab60ec.png',
      url: 'https://valor-software.com/',
    },
    {
      logo: 'https://nestjs.com/logo-xtremis.0feb160c.svg',
      url: 'http://xtremis.com/',
      width: '200px',
    },
    {
      logo: 'https://nestjs.com/neoteric.0e4df380.png',
      url: 'https://neoteric.eu/',
    },
    {
      logo: 'https://nestjs.com/swingdev-logo.66e92510.svg',
      url: 'https://swingdev.io/',
    },
    {
      logo: '/assets/logo/adidas.svg',
      url: 'https://adidas.com',
      width: '80px',
    },
    {
      logo: 'https://nestjs.com/gojob-logo.2b6e823c.png',
      url: 'https://gojob.com/',
      width: '100px',
    },
    {
      logo: '/assets/logo/trellis.png',
      url: 'https://trellis.org/',
      width: '70px',
    },
    {
      logo: 'https://nestjs.com/scalio-logo.0a1046af.svg',
      url: 'https://scal.io',
      width: '120px',
    },
    {
      logo: '/assets/logo/rewe.svg',
      url: 'https://rewe-digital.com/',
      width: '180px',
    },
    {
      logo: 'https://nestjs.com/genuinebee.bdd5ef72.svg',
      url: 'https://genuinebee.com/',
    },
    {
      logo: '/assets/logo/architectnow.png',
      url: 'http://architectnow.net'
    },
    {
<<<<<<< HEAD
      logo: '/assets/logo/iflix.svg',
      url: 'https://www.iflix.com'
=======
      logo: '/assets/logo/roche-logo.png',
      url: 'https://roche.com',
      width: '100px',
>>>>>>> e80c42b7
    }
  ];

  readonly companiesUrls = [
    'https://gorrion.io/',
    'http://balticdatascience.com/',
    'https://prohabits.com/',
    'https://komed-health.com/',
    'https://kerberus.com.co/',
    'https://notadd.com/',
    'http://jsdaddy.io/',
    'https://yumpingo.com/',
    'https://analytics-importer.cz/',
    'https://dayzim.com/',
    'https://wizkids.co.uk/',
    'https://pilvia.com/',
    'https://wi-q.com/',
    'http://agrofel.com.br',
    'https://societegenerale.com/',
    'https://trashpanda.hulan.nl/',
    'https://bytedance.com/',
    'https://votercircle.com',
    'https://erento.com',
    'https://ideas.manticore-labs.com/',
    'https://smartexlab.com/',
    'https://automama.ru/',
    'https://iflix.com/',
    'https://culturacolectiva.com',
  ];
}<|MERGE_RESOLUTION|>--- conflicted
+++ resolved
@@ -60,14 +60,13 @@
       url: 'http://architectnow.net'
     },
     {
-<<<<<<< HEAD
       logo: '/assets/logo/iflix.svg',
       url: 'https://www.iflix.com'
-=======
+    },
+    {
       logo: '/assets/logo/roche-logo.png',
       url: 'https://roche.com',
       width: '100px',
->>>>>>> e80c42b7
     }
   ];
 
