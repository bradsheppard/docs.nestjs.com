### Logger

Nest comes with a built-in text-based logger which is used during application bootstrapping and several other circumstances such as displaying caught exceptions (i.e., system logging). This functionality is provided via the `Logger` class in the `@nestjs/common` package. You can fully control the behavior of the logging system, including any of the following:

- disable logging entirely
- specify the log level of detail (e.g., display errors, warnings, debug information, etc.)
- override timestamp in the default logger (e.g., use ISO8601 standard as date format)
- completely override the default logger
- customize the default logger by extending it
- make use of dependency injection to simplify composing and testing your application

You can also make use of the built-in logger, or create your own custom implementation, to log your own application-level events and messages.

For more advanced logging functionality, you can make use of any Node.js logging package, such as [Winston](https://github.com/winstonjs/winston), to implement a completely custom, production grade logging system.

#### Basic customization

To disable logging, set the `logger` property to `false` in the (optional) Nest application options object passed as the second argument to the `NestFactory.create()` method.

```typescript
const app = await NestFactory.create(AppModule, {
  logger: false,
});
await app.listen(3000);
```

To enable specific logging levels, set the `logger` property to an array of strings specifying the log levels to display, as follows:

```typescript
const app = await NestFactory.create(AppModule, {
  logger: ['error', 'warn'],
});
await app.listen(3000);
```

Values in the array can be any combination of `'log'`, `'error'`, `'warn'`, `'debug'`, and `'verbose'`.

> info **Hint** To disable color in the default logger's messages, set the `NO_COLOR` environment variable.

#### Custom implementation

You can provide a custom logger implementation to be used by Nest for system logging by setting the value of the `logger` property to an object that fulfills the `LoggerService` interface. For example, you can tell Nest to use the built-in global JavaScript `console` object (which implements the `LoggerService` interface), as follows:

```typescript
const app = await NestFactory.create(AppModule, {
  logger: console,
});
await app.listen(3000);
```

Implementing your own custom logger is straightforward. Simply implement each of the methods of the `LoggerService` interface as shown below.

```typescript
import { LoggerService } from '@nestjs/common';

export class MyLogger implements LoggerService {
  /**
   * Write a 'log' level log.
   */
  log(message: any, ...optionalParams: any[]) {}

  /**
   * Write an 'error' level log.
   */
  error(message: any, ...optionalParams: any[]) {}

  /**
   * Write a 'warn' level log.
   */
  warn(message: any, ...optionalParams: any[]) {}

  /**
   * Write a 'debug' level log.
   */
  debug?(message: any, ...optionalParams: any[]) {}

  /**
   * Write a 'verbose' level log.
   */
  verbose?(message: any, ...optionalParams: any[]) {}
}
```

You can then supply an instance of `MyLogger` via the `logger` property of the Nest application options object.

```typescript
const app = await NestFactory.create(AppModule, {
  logger: new MyLogger(),
});
await app.listen(3000);
```

This technique, while simple, doesn't utilize dependency injection for the `MyLogger` class. This can pose some challenges, particularly for testing, and limit the reusability of `MyLogger`. For a better solution, see the <a href="techniques/logger#dependency-injection">Dependency Injection</a> section below.

#### Extend built-in logger

Rather than writing a logger from scratch, you may be able to meet your needs by extending the built-in `ConsoleLogger` class and overriding selected behavior of the default implementation.

```typescript
import { ConsoleLogger } from '@nestjs/common';

export class MyLogger extends ConsoleLogger {
  error(message: any, stack?: string, context?: string) {
    // add your tailored logic here
    super.error(message, stack, context);
  }
}
```

You can use such an extended logger in your feature modules as described in the <a href="techniques/logger#using-the-logger-for-application-logging">Using the logger for application logging</a> section below.

You can tell Nest to use your extended logger for system logging by passing an instance of it via the `logger` property of the application options object (as shown in the <a href="techniques/logger#custom-logger-implementation">Custom implementation</a> section above), or by using the technique shown in the <a href="techniques/logger#dependency-injection">Dependency Injection</a> section below. If you do so, you should take care to call `super`, as shown in the sample code above, to delegate the specific log method call to the parent (built-in) class so that Nest can rely on the built-in features it expects.

<app-banner-courses></app-banner-courses>

#### Dependency injection

For more advanced logging functionality, you'll want to take advantage of dependency injection. For example, you may want to inject a `ConfigService` into your logger to customize it, and in turn inject your custom logger into other controllers and/or providers. To enable dependency injection for your custom logger, create a class that implements `LoggerService` and register that class as a provider in some module. For example, you can

1. Define a `MyLogger` class that either extends the built-in `ConsoleLogger` or completely overrides it, as shown in previous sections. Be sure to implement the `LoggerService` interface.
2. Create a `LoggerModule` as shown below, and provide `MyLogger` from that module.

```typescript
import { Module } from '@nestjs/common';
import { MyLogger } from './my-logger.service';

@Module({
  providers: [MyLogger],
  exports: [MyLogger],
})
export class LoggerModule {}
```

With this construct, you are now providing your custom logger for use by any other module. Because your `MyLogger` class is part of a module, it can use dependency injection (for example, to inject a `ConfigService`). There's one more technique needed to provide this custom logger for use by Nest for system logging (e.g., for bootstrapping and error handling).

Because application instantiation (`NestFactory.create()`) happens outside the context of any module, it doesn't participate in the normal Dependency Injection phase of initialization. So we must ensure that at least one application module imports the `LoggerModule` to trigger Nest to instantiate a singleton instance of our `MyLogger` class.

We can then instruct Nest to use the same singleton instance of `MyLogger` with the following construction:

```typescript
<<<<<<< HEAD
const app = await NestFactory.create(ApplicationModule, {
  bufferLogs: true,
=======
const app = await NestFactory.create(AppModule, {
  logger: false,
>>>>>>> cd00626d
});
app.useLogger(app.get(MyLogger));
await app.listen(3000);
```

> info **Note** In the example above, we set the `bufferLogs` to `true` to make sure all logs will be buffered until a custom logger is attached (`MyLogger` in this case) and the application initialisation process either completes or fails. If the initialisation process fails, Nest will fallback to the original `ConsoleLogger` to print out any reported error messages. Also, you can set the `autoFlushLogs` to `false` (default `true`) to manually flush logs (using the `Logger#flush()` method).

<<<<<<< HEAD
Here we use the `get()` method on the `NestApplication` instance to retrieve the singleton instance of the `MyLogger` object. This technique is essentially a way to "inject" an instance of a logger for use by Nest. The `app.get()` call retrieves the singleton instance of `MyLogger`, and depends on that instance being first injected in another module, as described above.
=======
```typescript
const app = await NestFactory.create(AppModule);
app.useLogger(app.get(MyLogger));
await app.listen(3000);
``` 
>>>>>>> cd00626d

You can also inject this `MyLogger` provider in your feature classes, thus ensuring consistent logging behavior across both Nest system logging and application logging. See <a href="techniques/logger#using-the-logger-for-application-logging">Using the logger for application logging</a> and <a href="techniques/logger#injecting-a-custom-logger">Injecting a custom logger</a> below for more information.

#### Using the logger for application logging

We can combine several of the techniques above to provide consistent behavior and formatting across both Nest system logging and our own application event/message logging.

A good practice is to instantiate `Logger` class from `@nestjs/common` in each of our services. We can supply our service name as the `context` argument in the `Logger` constructor, like so:

```typescript
import { Logger, Injectable } from '@nestjs/common';

@Injectable()
class MyService {
  private readonly logger = new Logger(MyService.name);

  doSomething() {
    this.logger.log('Doing something...');
  }
}
```

In the default logger implementation, `context` is printed in the square brackets, like `NestFactory` in the example below:

```bash
[Nest] 19096   - 12/08/2019, 7:12:59 AM   [NestFactory] Starting Nest application...
```

If we supply a custom logger via `app.useLogger()`, it will actually be used by Nest internally. That means that our code remains implementation agnostic, while we can easily substitute the default logger for our custom one by calling `app.useLogger()`.

That way if we follow the steps from the previous section and call `app.useLogger(app.get(MyLogger))`, the following calls to `this.logger.log()` from `MyService` would result in calls to method `log` from `MyLogger` instance.

This should be suitable for most cases. But if you need more customization (like adding and calling custom methods), move to the next section.

#### Injecting a custom logger

To start, extend the built-in logger with code like the following. We supply the `scope` option as configuration metadata for the `Logger` class, specifying a [transient](/fundamentals/injection-scopes) scope, to ensure that we'll have a unique instance of the `MyLogger` in each feature module. In this example, we do not extend the individual `Logger` methods (like `log()`, `warn()`, etc.), though you may choose to do so.

```typescript
import { Injectable, Scope, Logger } from '@nestjs/common';

@Injectable({ scope: Scope.TRANSIENT })
export class MyLogger extends Logger {
  customLog() {
    this.log('Please feed the cat!');
  }
}
```

Next, create a `LoggerModule` with a construction like this:

```typescript
import { Module } from '@nestjs/common';
import { MyLogger } from './my-logger.service';

@Module({
  providers: [MyLogger],
  exports: [MyLogger],
})
export class LoggerModule {}
```

Next, import the `LoggerModule` into your feature module. Since we extended default `Logger` we have the convenience of using `setContext` method. So we can start using the context-aware custom logger, like this:

```typescript
import { Injectable } from '@nestjs/common';
import { MyLogger } from './my-logger.service';

@Injectable()
export class CatsService {
  private readonly cats: Cat[] = [];

  constructor(private myLogger: MyLogger) {
    // Due to transient scope, CatsService has its own unique instance of MyLogger,
    // so setting context here will not affect other instances in other services
    this.myLogger.setContext('CatsService');
  }

  findAll(): Cat[] {
    // You can call all the default methods
    this.myLogger.warn('About to return cats!');
    // And your custom methods
    this.myLogger.customLog();
    return this.cats;
  }
}
```

Finally, instruct Nest to use an instance of the custom logger in your `main.ts` file as shown below. Of course in this example, we haven't actually customized the logger behavior (by extending the `Logger` methods like `log()`, `warn()`, etc.), so this step isn't actually needed. But it **would** be needed if you added custom logic to those methods and wanted Nest to use the same implementation.

```typescript
<<<<<<< HEAD
const app = await NestFactory.create(ApplicationModule, {
  bufferLogs: true,
=======
const app = await NestFactory.create(AppModule, {
  logger: false,
>>>>>>> cd00626d
});
app.useLogger(new MyLogger());
await app.listen(3000);
```

> info **Hint** Alternatively, instead of setting `bufferLogs` to `true`, you could temporarily disable the logger with `logger: false` instruction. Be mindful that if you supply `logger: false` to `NestFactory.create`, nothing will be logged until you call `useLogger`, so you may miss some important initialization errors. If you don't mind that some of your initial messages will be logged with the default logger, you can just omit the `logger: false` option.

#### Use external logger

Production applications often have specific logging requirements, including advanced filtering, formatting and centralized logging. Nest's built-in logger is used for monitoring Nest system behavior, and can also be useful for basic formatted text logging in your feature modules while in development, but production applications often take advantage of dedicated logging modules like [Winston](https://github.com/winstonjs/winston). As with any standard Node.js application, you can take full advantage of such modules in Nest.<|MERGE_RESOLUTION|>--- conflicted
+++ resolved
@@ -138,13 +138,8 @@
 We can then instruct Nest to use the same singleton instance of `MyLogger` with the following construction:
 
 ```typescript
-<<<<<<< HEAD
 const app = await NestFactory.create(ApplicationModule, {
   bufferLogs: true,
-=======
-const app = await NestFactory.create(AppModule, {
-  logger: false,
->>>>>>> cd00626d
 });
 app.useLogger(app.get(MyLogger));
 await app.listen(3000);
@@ -152,15 +147,7 @@
 
 > info **Note** In the example above, we set the `bufferLogs` to `true` to make sure all logs will be buffered until a custom logger is attached (`MyLogger` in this case) and the application initialisation process either completes or fails. If the initialisation process fails, Nest will fallback to the original `ConsoleLogger` to print out any reported error messages. Also, you can set the `autoFlushLogs` to `false` (default `true`) to manually flush logs (using the `Logger#flush()` method).
 
-<<<<<<< HEAD
 Here we use the `get()` method on the `NestApplication` instance to retrieve the singleton instance of the `MyLogger` object. This technique is essentially a way to "inject" an instance of a logger for use by Nest. The `app.get()` call retrieves the singleton instance of `MyLogger`, and depends on that instance being first injected in another module, as described above.
-=======
-```typescript
-const app = await NestFactory.create(AppModule);
-app.useLogger(app.get(MyLogger));
-await app.listen(3000);
-``` 
->>>>>>> cd00626d
 
 You can also inject this `MyLogger` provider in your feature classes, thus ensuring consistent logging behavior across both Nest system logging and application logging. See <a href="techniques/logger#using-the-logger-for-application-logging">Using the logger for application logging</a> and <a href="techniques/logger#injecting-a-custom-logger">Injecting a custom logger</a> below for more information.
 
@@ -252,13 +239,8 @@
 Finally, instruct Nest to use an instance of the custom logger in your `main.ts` file as shown below. Of course in this example, we haven't actually customized the logger behavior (by extending the `Logger` methods like `log()`, `warn()`, etc.), so this step isn't actually needed. But it **would** be needed if you added custom logic to those methods and wanted Nest to use the same implementation.
 
 ```typescript
-<<<<<<< HEAD
 const app = await NestFactory.create(ApplicationModule, {
   bufferLogs: true,
-=======
-const app = await NestFactory.create(AppModule, {
-  logger: false,
->>>>>>> cd00626d
 });
 app.useLogger(new MyLogger());
 await app.listen(3000);
